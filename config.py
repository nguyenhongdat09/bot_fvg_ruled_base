--- conflicted
+++ resolved
@@ -98,7 +98,8 @@
     ],
 
     # Timeframes to download for EACH symbol
-    'timeframes': [ 
+    'timeframes': [
+        'M5',
         'M15', 
         'H1',
         'H4',
@@ -109,7 +110,7 @@
     ],
 
     # Data range
-    'days': 730,              # Download last 365 days
+    'days': 180,              # Download last 180 days
 
     # Download settings
     'skip_existing': True,    # Skip if file already exists
@@ -186,174 +187,37 @@
     'high_confidence_risk': 2.0,   # Risk 2% (high confidence)
 
     # Stop Loss / Take Profit (in pips)
-    'sl_pips': 20,
-    'tp_pips': 40,
+    'sl_pips': 50,
+    'tp_pips': 100,
 
     # Or use ATR-based SL/TP
     'use_atr_sl_tp': False,
     'sl_atr_multiplier': 1.5,
-    'tp_atr_multiplier': 2.0,
-}
+    'tp_atr_multiplier': 3.0,
+}
+
 
 # ============================================
 # BACKTEST CONFIGURATION
-# CHỈ CHỈNH Ở ĐÂY - TẤT CẢ CONFIG TẬP TRUNG 1 CHỖ!
-# ============================================
-#Lotsize làm tròn lên 2 chữ số thập phân, ví dụ: 0.013 -> 0.01 hoặc 0.017 -> 0.02
-#Bây giờ không dùng martingale nữa mà dùng dynamic risk ví dụ thua 3 lệnh ảo là -5$ thì lệnh thứ thật thứ 5 lot size phải làm sao canh chỉnh nhân với pip TP fixed hoặc ATR phải >= 10$ và lỡ thua thì lệnh thứ 6 lot size phải canh chỉnh TP có lãi và gỡ hết khoảng lỗ đã dính mấy lệnh trước v.v... để đảm bảo lợi nhuận luôn dương khi thắng lệnh cuối cùng 
-#Chỉnh sửa TP SL theo pips hoặc theo ATR tùy chọn ngay trong BACKTEST_CONFIG hiện tại chỉ set được SL TP Theo ATR
-#Khi run backtest xong có thể xuất file csv có thể nhiều cột như time frame , fvg_timeframe ,base_lot_size ... các chi tiết càng tốt để tiện phân tích cho AI đọc và tối ưu
-# DEFAULT CONFIG (Conservative - for testing)
+# ============================================
 BACKTEST_CONFIG = {
-    # ===== SYMBOL & TIMEFRAME =====
-    'symbol': 'GBPUSD',            # Symbol de backtest
-    'timeframe': 'M15',            # Base timeframe (indicators)
-    'fvg_timeframe': 'H1',         # FVG analysis timeframe (cao hon base)
-    'days': 365,                   # So ngay data
-
-    # ===== ACCOUNT SETTINGS =====
-    'initial_balance': 200.0,     # Starting balance ($1000 minimum recommended)
-    'risk_per_trade': 0.02,        # Risk per trade (2% = 0.02)
-    'base_lot_size': 0.01,          # Base lot size in virtual mode
-
-    # ===== COMMISSION & COSTS =====
-    'commission_per_lot': 0.0,     # Commission per lot (round trip) - DIEU CHINH THEO BROKER!
-    'pip_value': 0.0001,           # For 5-digit broker (4-digit = 0.01)
-
-<<<<<<< HEAD
-    # ===== MARTINGALE SETTINGS =====
-    'consecutive_losses_trigger': 4,  # Switch to REAL mode after N losses
-    'martingale_multiplier': 1.3,     # Lot x 1.3 after each loss
-    'max_lot_size': 10.0,             # Maximum lot size limit
-=======
-    # ===== DYNAMIC RISK RECOVERY (Replaces Martingale!) =====
-    'consecutive_losses_trigger': 3,  # Switch to REAL mode after N virtual losses
-    'recovery_multiplier': 2.0,       # Recovery target = Total Loss × 2.0 (recover + profit)
-    'min_lot_size': 0.01,             # Minimum lot size (broker limit)
-    'max_lot_size': 10.0,             # Maximum lot size (risk limit)
->>>>>>> 99efec36
-
-    # ===== STOP LOSS / TAKE PROFIT =====
-    # Choose mode: True = ATR-based (dynamic), False = Fixed pips
-    'use_atr_sl_tp': True,         # True = ATR mode, False = Pips mode
-
-    # ATR Mode Settings (used when use_atr_sl_tp = True)
-    'atr_sl_multiplier': 1.5,      # SL = ATR × 1.5
-    'atr_tp_multiplier': 3.0,      # TP = ATR × 3.0
-
-    # Pips Mode Settings (used when use_atr_sl_tp = False)
-    'sl_pips': 50,                 # SL = 50 pips (fixed)
-    'tp_pips': 100,                # TP = 100 pips (fixed)
-
-    # ===== CONFLUENCE SCORING =====
-    'min_confidence_score': 70.0,  # Minimum score to trade (80%)
-    'enable_adx_filter': True,     # Enable ADX filter for trending markets
-    'adx_threshold': 35.0,         # ADX >= 35 for trending
-
-    # ===== CONFLUENCE WEIGHTS (Tong = 100) =====
-    'confluence_weights': {
-        'fvg': 70,      # FVG weight (primary signal)
-        'vwap': 10,     # VWAP weight
-        'obv': 10,      # OBV weight
-        'volume': 10,   # Volume spike weight
-    },
-
-    # ===== BACKTEST LIMITS =====
-    'max_trades_per_day': 50,      # Max trades per day (unlimited = None)
-    'max_concurrent_trades': 1,    # Only 1 trade at a time
-}
-
-
-# OPTIMIZED CONFIG (Recommended for better win rate)
-# Based on analysis: More selective entries, stronger trends, safer martingale
-BACKTEST_CONFIG_OPTIMIZED = {
-    # ===== SYMBOL & TIMEFRAME =====
-    'symbol': 'GBPUSD',
-    'timeframe': 'H1',
-    'fvg_timeframe': 'H1',
-    'days': 180,
-
-    # ===== ACCOUNT SETTINGS =====
-    'initial_balance': 1000.0,
-    'risk_per_trade': 0.02,
-    'base_lot_size': 0.1,
-
-    # ===== COMMISSION & COSTS =====
-    'commission_per_lot': 7.0,
-    'pip_value': 0.0001,
-
-    # ===== MARTINGALE SETTINGS (Safer) =====
-    'consecutive_losses_trigger': 3,   # Changed from 3 -> 5 (more conservative)
-    'martingale_multiplier': 1.2,      # Changed from 1.3 -> 1.2 (slower escalation)
-    'max_lot_size': 5.0,               # Changed from 10.0 -> 5.0 (safer max)
-
-    # ===== STOP LOSS / TAKE PROFIT (Better R:R) =====
-    'atr_sl_multiplier': 2.0,          # Changed from 1.5 -> 2.0 (wider SL)
-    'atr_tp_multiplier': 4.0,          # Changed from 3.0 -> 4.0 (higher TP)
-                                       # Risk:Reward = 1:2
-
-    # ===== CONFLUENCE SCORING (More Selective) =====
-    'min_confidence_score': 70.0,      # Changed from 70 -> 85 (much more selective)
-    'enable_adx_filter': True,
-    'adx_threshold': 35.0,             # Changed from 25 -> 30 (stronger trends only)
-
-    # ===== CONFLUENCE WEIGHTS =====
-    'confluence_weights': {
-        'fvg': 55,      # Increased from 50 (FVG is primary)
-        'vwap': 25,     # Increased from 20 (price position important)
-        'obv': 10,      # Decreased from 15
-        'volume': 10,   # Decreased from 15
-    },
-
-    # ===== BACKTEST LIMITS =====
-    'max_trades_per_day': 50,
+    # Virtual/Real mode switching
+    'loss_streak_trigger': 3,      # Switch to REAL after N losses
+
+    # Martingale settings
+    'base_lot': 0.01,
+    'martingale_factor': 1.3,      # Lot � 1.3 after each loss
+    'max_martingale_steps': 5,     # Max 5 consecutive real trades
+
+    # Starting capital
+    'initial_balance': 10000,      # USD
+
+    # Max trades
+    'max_trades_per_day': 10,
     'max_concurrent_trades': 1,
-}
-
-
-# AGGRESSIVE CONFIG (High risk, high reward)
-# WARNING: Use only if you understand the risks!
-BACKTEST_CONFIG_AGGRESSIVE = {
-    # ===== SYMBOL & TIMEFRAME =====
-    'symbol': 'GBPUSD',
-    'timeframe': 'M15',
-    'fvg_timeframe': 'H1',
-    'days': 180,
-
-    # ===== ACCOUNT SETTINGS =====
-    'initial_balance': 1000.0,
-    'risk_per_trade': 0.02,
-    'base_lot_size': 0.1,
-
-    # ===== COMMISSION & COSTS =====
-    'commission_per_lot': 0.0,
-    'pip_value': 0.0001,
-
-    # ===== MARTINGALE SETTINGS (Aggressive) =====
-    'consecutive_losses_trigger': 3,   # Switch immediately after 1 loss
-    'martingale_multiplier': 1.5,      # High multiplier
-    'max_lot_size': 10.0,
-
-    # ===== STOP LOSS / TAKE PROFIT =====
-    'atr_sl_multiplier': 1.0,          # Tight SL
-    'atr_tp_multiplier': 5.0,          # High TP (1:5 R:R)
-
-    # ===== CONFLUENCE SCORING (Less Selective) =====
-    'min_confidence_score': 60.0,      # Lower threshold = more trades
-    'enable_adx_filter': False,        # No ADX filter = trade in all conditions
-    'adx_threshold': 20.0,
-
-    # ===== CONFLUENCE WEIGHTS =====
-    'confluence_weights': {
-        'fvg': 50,
-        'vwap': 20,
-        'obv': 15,
-        'volume': 15,
-    },
-
-    # ===== BACKTEST LIMITS =====
-    'max_trades_per_day': 100,         # More trades
-    'max_concurrent_trades': 3,        # Multiple positions
+
+    # Timeout
+    'max_bars_in_trade': 50,       # Exit if no SL/TP hit after 50 candles
 }
 
 
