# config.py
"""
Configuration file for FVG Trading Bot
Centralized settings for all modules
"""

import os
from pathlib import Path

# ============================================
# PROJECT PATHS
# ============================================
PROJECT_ROOT = Path(__file__).parent
DATA_DIR = PROJECT_ROOT / 'data'
LOGS_DIR = PROJECT_ROOT / 'logs'
CHARTS_DIR = LOGS_DIR / 'charts'

# Create directories if not exist
DATA_DIR.mkdir(exist_ok=True)
LOGS_DIR.mkdir(exist_ok=True)
CHARTS_DIR.mkdir(exist_ok=True)


# ============================================
# METATRADER 5 CONFIGURATION
# ============================================
MT5_CONFIG = {
    # MT5 executable path - THAY �I � CH�N MT5 N�O S� D�NG
    # Windows default paths:
    'path': r'C:\Users\nguye\AppData\Roaming\MetaTrader 5 IC Markets (SC)\terminal64.exe',
    # 'path': r'C:\Program Files\MetaTrader 5 - IC Markets\terminal64.exe',
    # 'path': r'C:\Program Files\MetaTrader 5 - XM\terminal64.exe',

    # Linux/Wine paths:
    # 'path': r'/home/user/.wine/drive_c/Program Files/MetaTrader 5/terminal64.exe',

    # Set to None to use default MT5 installation
    'path': None,

    # MT5 login credentials (optional - n�u mu�n auto login)
    'login': None,      # Account number
    'password': None,   # Password
    'server': None,     # Server name (e.g., 'ICMarkets-Demo')

    # Timeout settings
    'timeout': 60000,   # Connection timeout (ms)
}


# ============================================
# DATA DOWNLOAD CONFIGURATION
# ============================================
DATA_CONFIG = {
    # Default symbol and timeframe (for single download)
    'symbol': 'GBPUSD',
    'timeframe': 'M15',  # M1, M5, M15, M30, H1, H4, D1

    # Data range
    'days': 180,          # Download last N days
    'start_date': None,  # Or specify start date: '2024-01-01'
    'end_date': None,    # Or specify end date: '2024-12-31'

    # Output
    'save_csv': True,
    'csv_path': None,    # Auto-generate if None: data/{symbol}_{timeframe}_{days}days.csv
}


# ============================================
# BATCH DOWNLOAD CONFIGURATION
# ============================================
BATCH_DOWNLOAD_CONFIG = {
    # Enable/disable batch download
    'enabled': True,

    # Symbols to download (list of symbols)
    'symbols': [
        # Major pairs
         
        'GBPUSD',
         

        # Cross pairs (optional - comment out if not needed)
        # 'EURJPY',
        # 'GBPJPY',
        # 'EURGBP',
        # 'AUDJPY',

        # Commodities (optional)
        # 'XAUUSD',  # Gold
        # 'XAGUSD',  # Silver
        # 'USOIL',   # Crude Oil

        # Indices (optional)
        # 'US30',    # Dow Jones
        # 'NAS100',  # Nasdaq
        # 'SPX500',  # S&P 500
    ],

    # Timeframes to download for EACH symbol
    'timeframes': [
        
        'M15', 
        'H1',
        'H4',
        'D1',
        # 'M5',   # Uncomment if needed
        # 'M30',  # Uncomment if needed
        # 'D1',   # Uncomment if needed
    ],

    # Data range
    'days': 700,              # Download last 180 days

    # Download settings
    'skip_existing': True,    # Skip if file already exists
    'show_progress': True,    # Show progress bar
    'delay_between': 0.5,     # Delay between downloads (seconds)

    # Error handling
    'continue_on_error': True,  # Continue if one symbol fails
    'max_retries': 2,           # Retry N times if download fails
}


# ============================================
# FVG CONFIGURATION
# ============================================
FVG_CONFIG = {
    # FVG Detection
    'lookback_days': 90,           # FVG valid for 90 days
    'min_gap_atr_ratio': 0.5,      # Gap must be >= ATR x 0.5
    'min_gap_pips': None,          # Optional: Gap must be >= X pips

    # Visualization
    'show_touched_fvgs': True,     # Show touched FVGs in charts
    'show_labels': True,           # Show labels on FVG zones
    'chart_template': 'plotly_dark',  # Chart theme
}


# ============================================
# INDICATORS CONFIGURATION
# ============================================
INDICATORS_CONFIG = {
    # ATR (Average True Range)
    'atr_period': 14,
    'min_atr_threshold': 0.00010,  # Minimum ATR for trading (10 pips)

    # ADX (Average Directional Index)
    'adx_period': 14,
    'adx_threshold': 25,           # ADX >= 25 for trending market

    # RSI (Relative Strength Index)
    'rsi_period': 14,
    'rsi_overbought': 70,
    'rsi_oversold': 30,

    # MACD
    'macd_fast': 12,
    'macd_slow': 26,
    'macd_signal': 9,

    # Bollinger Bands
    'bb_period': 20,
    'bb_std': 2,

    # OBV (On-Balance Volume)
    'obv_divergence_window': 14,

    # CMF (Chaikin Money Flow)
    'cmf_period': 20,
    'cmf_threshold': 0.05,         # CMF > 0.05 strong buying
}


# ============================================
# STRATEGY CONFIGURATION
# ============================================
STRATEGY_CONFIG = {
    # Confluence scoring
    'min_confluence_score': 7,     # Minimum score to trade
    'high_confidence_score': 10,   # High confidence threshold

    # Position sizing
    'base_risk_percent': 1.0,      # Risk 1% per trade (medium confidence)
    'high_confidence_risk': 2.0,   # Risk 2% (high confidence)

    # Stop Loss / Take Profit (in pips)
    'sl_pips': 50,
    'tp_pips': 100,

    # Or use ATR-based SL/TP
    'use_atr_sl_tp': False,
    'sl_atr_multiplier': 1.5,
    'tp_atr_multiplier': 3.0,
}


# ============================================
# BACKTEST CONFIGURATION - DYNAMIC RISK RECOVERY SYSTEM
# ============================================
BACKTEST_CONFIG = {
    # ===== SYMBOL & TIMEFRAME =====
    'symbol': 'GBPUSD',
    'timeframe': 'M15',             # Base timeframe
    'fvg_timeframe': 'H1',         # FVG analysis timeframe
    'days': 700,                   # Number of days of data

    # ===== ACCOUNT SETTINGS =====
    'initial_balance': 1000.0,     # Starting balance
    'risk_per_trade': 0.02,        # Risk per trade (2%)
    'base_lot_size': 0.01,          # Base lot size in VIRTUAL mode

    # ===== COMMISSION & COSTS =====
    'commission_per_lot': 0.0,     # Commission per lot (round trip)
    'pip_value': 0.0001,           # For 5-digit broker (0.01 for 4-digit)
    'pip_value_in_account_currency': 10.0,  # $ per pip per standard lot (GBPUSD = $10)

    # ===== DYNAMIC RISK RECOVERY (Replaces Martingale!) =====
    'consecutive_losses_trigger': 3,  # Switch to REAL mode after N virtual losses
    'recovery_multiplier': 2.0,       # Recovery target = Total Loss × 2.0 (recover + profit)
    'min_lot_size': 0.01,             # Minimum lot size (broker limit)
    'max_lot_size': 10.0,             # Maximum lot size (risk limit)

    # ===== STOP LOSS / TAKE PROFIT MODE SELECTION =====
    # Choose: True = ATR-based (dynamic), False = Fixed pips
    'use_atr_sl_tp': True,        # ← Change to True for ATR mode

    # ATR Mode Settings (used when use_atr_sl_tp = True)
    'atr_sl_multiplier': 1.5,      # SL = ATR × 1.5
    'atr_tp_multiplier': 3.0,      # TP = ATR × 3.0

    # Pips Mode Settings (used when use_atr_sl_tp = False)
    'sl_pips': 50,                 # SL = 50 pips (fixed)
    'tp_pips': 100,                # TP = 100 pips (fixed)

    # ===== CONFLUENCE SCORING =====
    'min_confidence_score': 70.0,  # Minimum score to trade (70%)
    'enable_adx_filter': True,     # Enable ADX filter
    'adx_threshold': 35.0,         # ADX >= 35 for strong trends
    'use_statistical': True,       # Use statistical indicators (True) or basic (False)

    # ===== CONFLUENCE WEIGHTS =====
    # STATISTICAL MODE (use_statistical=True):
    # OPTIMIZED based on Feature Engineering Pipeline (2025-10-26)
    # Removed: hurst, kurtosis, obv_div, regime (no impact or negative)
    # Increased: lr_deviation (top importance), fvg (core strategy)
    # Total = 100
    'confluence_weights': {
<<<<<<< HEAD
        'fvg': 60,              # Giữ nguyên (linh hồn strategy)
        'fvg_size_atr': 15,     # Giữ (quality filter)
        'hurst': 0,             # ← REMOVE (negative importance)
        'lr_deviation': 25,     # ← TĂNG LÊN (top importance!)
        'skewness': 0,         # ← GIỮ (ablation: +0.0114)
        'kurtosis': 0,          # ← REMOVE (ablation: -0.0057)
        'obv_div': 0,           # ← REMOVE (no impact)
        'overlap_count': 0,     # Disabled
        'regime': 0,            # ← REMOVE (no impact)
        
        # Component scores - Tắt hết, chỉ dùng raw values
        'score_lr_deviation': 0,  # Negative importance
        'score_skewness': 0,      # Negative importance (dùng raw skewness)
        'score_hurst': 0,
        'score_kurtosis': 0,
        'score_obv_div': 0,
        'score_regime': 0,
=======
        'fvg': 50,              # Core strategy (INCREASED from 45%)
        'fvg_size_atr': 15,     # Quality filter - proven useful
        'hurst': 0,             # REMOVED (negative importance in permutation)
        'lr_deviation': 25,     # INCREASED from 20% (top feature: 0.0136 importance)
        'skewness': 10,         # KEEP (score_skewness: +0.0284 ablation impact)
        'kurtosis': 0,          # REMOVED (negative ablation: -0.0057)
        'obv_div': 0,           # REMOVED (zero importance, zero impact)
        'overlap_count': 0,     # Disabled
        'regime': 0,            # REMOVED (zero importance, zero impact)
>>>>>>> efcfe617
    },
    # OLD CONFIG (before optimization):
    # 'confluence_weights': {
    #     'fvg': 45, 'fvg_size_atr': 15, 'hurst': 10, 'lr_deviation': 20,
    #     'skewness': 10, 'kurtosis': 5, 'obv_div': 5, 'regime': -10
    # },
    # BASIC MODE (use_statistical=False):
    # 'confluence_weights': {
    #     'fvg': 50,      # FVG weight (primary signal)
    #     'vwap': 20,     # VWAP weight
    #     'obv': 15,      # OBV weight
    #     'volume': 15,   # Volume spike weight
    # },

    # ===== BACKTEST LIMITS =====
    'max_trades_per_day': 50,      # Max trades per day
    'max_concurrent_trades': 1,    # Only 1 trade at a time
}


# ============================================
# LEGACY BACKTEST CONFIG (OLD - For reference only)
# ============================================
BACKTEST_CONFIG_LEGACY = {
    # Virtual/Real mode switching
    'loss_streak_trigger': 3,      # Switch to REAL after N losses

    # Martingale settings
    'base_lot': 0.01,
    'martingale_factor': 1.3,      # Lot × 1.3 after each loss
    'max_martingale_steps': 5,     # Max 5 consecutive real trades

    # Starting capital
    'initial_balance': 10000,      # USD

    # Max trades
    'max_trades_per_day': 10,
    'max_concurrent_trades': 1,

    # Timeout
    'max_bars_in_trade': 50,       # Exit if no SL/TP hit after 50 candles
}


# ============================================
# LOGGING CONFIGURATION
# ============================================
LOGGING_CONFIG = {
    'level': 'INFO',               # DEBUG, INFO, WARNING, ERROR
    'log_to_file': True,
    'log_to_console': True,
    'log_file': LOGS_DIR / 'trading_bot.log',

    # Trade logs
    'save_virtual_trades': True,
    'save_real_trades': True,
    'virtual_trades_csv': LOGS_DIR / 'virtual_trades.csv',
    'real_trades_csv': LOGS_DIR / 'real_trades.csv',

    # FVG logs
    'save_fvg_history': True,
    'fvg_history_csv': LOGS_DIR / 'fvg_history.csv',
}


# ============================================
# MULTI-TIMEFRAME STRATEGY CONFIGURATION
# ============================================
MULTI_TIMEFRAME_STRATEGY_CONFIG = {
    # Base timeframe (smallest timeframe for execution)
    'base_timeframe': 'M15',       # Trading execution timeframe

    # FVG Analysis Timeframes
    'fvg_timeframes': {
        'primary': 'H1',           # Primary FVG timeframe
        'secondary': 'H4',         # Secondary FVG timeframe (optional)
        'tertiary': None,          # Tertiary FVG timeframe (optional, e.g., 'D1')
    },

    # Indicators Timeframes
    'indicator_timeframes': {
        # Trend indicators
        'ema_fast': 'M15',         # Fast EMA timeframe
        'ema_slow': 'H1',          # Slow EMA timeframe
        'macd': 'M15',             # MACD timeframe

        # Momentum indicators
        'rsi': 'M15',              # RSI timeframe
        'stochastic': 'M15',       # Stochastic timeframe

        # Volatility indicators
        'atr': 'M15',              # ATR timeframe (for base execution)
        'bollinger': 'H1',         # Bollinger Bands timeframe

        # Volume indicators
        'volume_sma': 'M15',       # Volume SMA timeframe
        'obv': 'H1',               # OBV timeframe
        'cmf': 'M15',              # CMF timeframe
    },

    # Strategy Rules
    'require_all_fvg_alignment': False,  # True = All FVG timeframes must align
    'min_timeframe_confluence': 2,        # Min timeframes that must agree

    # Example Strategies (can enable/disable)
    'strategies': {
        'triple_timeframe': {
            'enabled': True,
            'description': 'H4 trend + H1 FVG + M15 entry',
            'fvg_tf': 'H1',
            'trend_tf': 'H4',
            'entry_tf': 'M15',
        },
        'dual_confirmation': {
            'enabled': False,
            'description': 'H1 FVG + M15 RSI',
            'fvg_tf': 'H1',
            'entry_tf': 'M15',
        },
    }
}


# ============================================
# TESTING CONFIGURATION
# ============================================
TESTING_CONFIG = {
    # Test data generation
    'test_data_candles': 500,
    'test_data_symbol': 'GBPUSD',
    'test_data_timeframe': 'H1',
    'test_random_seed': 42,        # For reproducible results

    # Visualization
    'create_test_charts': True,
    'test_charts_dir': CHARTS_DIR / 'test',
}


# ============================================
# HELPER FUNCTIONS
# ============================================

def get_mt5_path():
    """
    Get MT5 executable path

    Returns:
        str or None: MT5 path
    """
    return MT5_CONFIG.get('path')


def get_data_filepath(symbol=None, timeframe=None, days=None):
    """
    Generate data file path

    Args:
        symbol: Trading symbol
        timeframe: Timeframe
        days: Number of days

    Returns:
        Path: File path
    """
    symbol = symbol or DATA_CONFIG['symbol']
    timeframe = timeframe or DATA_CONFIG['timeframe']
    days = days or DATA_CONFIG['days']

    filename = f"{symbol}_{timeframe}_{days}days.csv"
    return DATA_DIR / filename


def print_config():
    """Print current configuration"""
    print("\n" + "="*60)
    print("CURRENT CONFIGURATION")
    print("="*60)

    print("\n=� Paths:")
    print(f"  Project Root: {PROJECT_ROOT}")
    print(f"  Data Dir: {DATA_DIR}")
    print(f"  Logs Dir: {LOGS_DIR}")

    print("\n=' MT5:")
    print(f"  Path: {MT5_CONFIG['path'] or 'Default'}")
    print(f"  Server: {MT5_CONFIG['server'] or 'Not set'}")

    print("\n=� Data:")
    print(f"  Symbol: {DATA_CONFIG['symbol']}")
    print(f"  Timeframe: {DATA_CONFIG['timeframe']}")
    print(f"  Days: {DATA_CONFIG['days']}")

    print("\n=� FVG:")
    print(f"  Lookback: {FVG_CONFIG['lookback_days']} days")
    print(f"  Min Gap ATR Ratio: {FVG_CONFIG['min_gap_atr_ratio']}")

    print("\n=� Strategy:")
    print(f"  Min Confluence: {STRATEGY_CONFIG['min_confluence_score']}")
    print(f"  SL: {STRATEGY_CONFIG['sl_pips']} pips")
    print(f"  TP: {STRATEGY_CONFIG['tp_pips']} pips")

    print("\n<� Backtest:")
    print(f"  Loss Streak Trigger: {BACKTEST_CONFIG['loss_streak_trigger']}")
    print(f"  Base Lot: {BACKTEST_CONFIG['base_lot']}")
    print(f"  Martingale Factor: {BACKTEST_CONFIG['martingale_factor']}")

    print("="*60)


# ============================================
# QUICK ACCESS VARIABLES
# ============================================

# MT5
MT5_PATH = MT5_CONFIG['path']
MT5_LOGIN = MT5_CONFIG['login']
MT5_PASSWORD = MT5_CONFIG['password']
MT5_SERVER = MT5_CONFIG['server']

# FVG
FVG_LOOKBACK_DAYS = FVG_CONFIG['lookback_days']
MIN_GAP_ATR_RATIO = FVG_CONFIG['min_gap_atr_ratio']

# Strategy
MIN_CONFLUENCE = STRATEGY_CONFIG['min_confluence_score']
SL_PIPS = STRATEGY_CONFIG['sl_pips']
TP_PIPS = STRATEGY_CONFIG['tp_pips']


if __name__ == '__main__':
    # Print config when run directly
    print_config()<|MERGE_RESOLUTION|>--- conflicted
+++ resolved
@@ -248,25 +248,6 @@
     # Increased: lr_deviation (top importance), fvg (core strategy)
     # Total = 100
     'confluence_weights': {
-<<<<<<< HEAD
-        'fvg': 60,              # Giữ nguyên (linh hồn strategy)
-        'fvg_size_atr': 15,     # Giữ (quality filter)
-        'hurst': 0,             # ← REMOVE (negative importance)
-        'lr_deviation': 25,     # ← TĂNG LÊN (top importance!)
-        'skewness': 0,         # ← GIỮ (ablation: +0.0114)
-        'kurtosis': 0,          # ← REMOVE (ablation: -0.0057)
-        'obv_div': 0,           # ← REMOVE (no impact)
-        'overlap_count': 0,     # Disabled
-        'regime': 0,            # ← REMOVE (no impact)
-        
-        # Component scores - Tắt hết, chỉ dùng raw values
-        'score_lr_deviation': 0,  # Negative importance
-        'score_skewness': 0,      # Negative importance (dùng raw skewness)
-        'score_hurst': 0,
-        'score_kurtosis': 0,
-        'score_obv_div': 0,
-        'score_regime': 0,
-=======
         'fvg': 50,              # Core strategy (INCREASED from 45%)
         'fvg_size_atr': 15,     # Quality filter - proven useful
         'hurst': 0,             # REMOVED (negative importance in permutation)
@@ -276,7 +257,6 @@
         'obv_div': 0,           # REMOVED (zero importance, zero impact)
         'overlap_count': 0,     # Disabled
         'regime': 0,            # REMOVED (zero importance, zero impact)
->>>>>>> efcfe617
     },
     # OLD CONFIG (before optimization):
     # 'confluence_weights': {
